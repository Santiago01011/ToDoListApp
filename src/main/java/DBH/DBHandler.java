package DBH;

<<<<<<< HEAD
=======
import COMMON.JSONUtils;
import model.TaskHandler;
import model.Task;
import model.TaskStatus;
>>>>>>> 377f4675
import model.Folder;

import java.sql.Connection;
import java.sql.PreparedStatement;
import java.sql.ResultSet;
import java.sql.SQLException;
import java.util.List;
import java.util.UUID;
import java.util.ArrayList;

/**
 * Database handler for folder management and legacy database operations.
 * Task sync operations have been migrated to SyncService using API V2.
 */
public class DBHandler {
    private UUID userUUID = null;
    
    /**
<<<<<<< HEAD
     * Constructor for DBHandler.
     * Note: Task sync functionality has been moved to SyncService.
     */
    public DBHandler() {
        // Constructor simplified - task sync moved to SyncService
=======
     * Constructor that initializes the DBHandler with a TaskHandler
     * to access the task list.
     *
     * @param taskHandler The TaskHandler instance to be used for task management
     */
    public DBHandler(TaskHandler taskHandler) {
        this.taskHandler = taskHandler;
    }

    /**
     * Inserts tasks into the database from a JSON string and updates the user's task list.
     *
     * This method executes a database function that validates and inserts a list of tasks created by the
     * user with the new status, and returns a JSON String with success and failed key-value pairs. For each
     * successful task, updates the local task list with the new task IDs, sets the sync status to "cloud", and 
     * updates the last sync timestamp.
     *
     * @param userUUID   The UUID of the user logged in.
     * @param jsonContent A JSON string containing data of new tasks to insert in the database.
     */
    private void insertTasksFromJSON(UUID userUUID, String jsonContent) {
        String query = "SELECT * FROM todo.insert_tasks_from_jsonb(?, ?::jsonb)";
        try (Connection conn = NeonPool.getConnection();
             PreparedStatement pstmt = conn.prepareStatement(query)) {
            pstmt.setObject(1, userUUID);
            pstmt.setString(2, jsonContent);

            try (ResultSet rs = pstmt.executeQuery()) {
                if ( rs.next() ) {
                    Map<String, Object> resultMap = JSONUtils.fromJsonString(rs.getString(2));
                    @SuppressWarnings("unchecked")
                    List<Map<String, Object>> successList = (List<Map<String, Object>>) resultMap.get("success");
                    for (Map<String, Object> successItem : successList) {
                        String oldUUID = (String) successItem.get("old");
                        String newUUID = (String) successItem.get("new");                        // Find and replace the task with updated values
                        for (int i = 0; i < taskHandler.userTasksList.size(); i++) {
                            Task task = taskHandler.userTasksList.get(i);
                            if (task.getTask_id().equals(oldUUID)) {
                                Task updatedTask = new Task.Builder(newUUID)
                                    .taskTitle(task.getTitle())
                                    .description(task.getDescription())
                                    .status(task.getStatus())
                                    .sync_status("cloud")
                                    .dueDate(task.getDue_date())
                                    .createdAt(task.getCreated_at())
                                    .updatedAt(taskHandler.getLastSync())
                                    .deletedAt(task.getDeleted_at())
                                    .lastSync(taskHandler.getLastSync())
                                    .folderId(task.getFolder_id())
                                    .folderName(task.getFolder_name())
                                    .build();
                                taskHandler.userTasksList.set(i, updatedTask);
                                break;
                            }
                        }
                    }
                }
            }
        } catch (SQLException e) {
            System.err.println("Error inserting tasks from JSON: " + e.getMessage());
        } catch (IOException e) {
            System.err.println("Insert Error reading JSON content: " + e.getMessage());
        }
    }

    /**
     * Updates tasks in the database from a JSON string and updates the user's task list.
     * <p>
     * This method executes a database function that validates and updates a list of tasks with the updated status,
     * and returns a JSON String with success and failed key-value pairs. For each successful task, updates the local
     * task list setting the sync status from "local" to "cloud", delete the "updated" copy of the task 
     * and sets the last sync timestamp.
     * </p>
     * @param userUUID
     * @param jsonContent
     */
    private void updateTasksFromJSON(UUID userUUID, String jsonContent) {
        String query = "SELECT * FROM todo.update_tasks_from_jsonb(?, ?::jsonb)";   
        // System.out.println("Updating tasks from JSON for user: " + userUUID);
        System.out.println("JSON Content: " + jsonContent);
        try (Connection conn = NeonPool.getConnection();
             PreparedStatement pstmt = conn.prepareStatement(query)) {
            pstmt.setObject(1, userUUID);
            pstmt.setString(2, jsonContent);

            try (ResultSet rs = pstmt.executeQuery()) {
                if ( rs.next() ){
                    Map<String, Object> resultMap = JSONUtils.fromJsonString(rs.getString(2));
                    @SuppressWarnings("unchecked")
                    List<Map<String, Object>> successList = (List<Map<String, Object>>) resultMap.get("success");
                    for (Map<String, Object> successItem : successList) {
                        String taskId = (String) successItem.get("task_id");
                        taskHandler.clearShadowUpdate(taskId);
                        taskHandler.userTasksList.removeIf(t -> "to_update".equals(t.getSync_status()) && t.getTask_id().equals(taskId));                        // Find and replace tasks with updated sync status
                        for (int i = 0; i < taskHandler.userTasksList.size(); i++) {
                            Task t = taskHandler.userTasksList.get(i);
                            if (t.getTask_id().equals(taskId) && "local".equals(t.getSync_status())) {
                                Task updatedTask = new Task.Builder(t.getTask_id())
                                    .taskTitle(t.getTitle())
                                    .description(t.getDescription())
                                    .status(t.getStatus())
                                    .sync_status("cloud")
                                    .dueDate(t.getDue_date())
                                    .createdAt(t.getCreated_at())
                                    .updatedAt(taskHandler.getLastSync())
                                    .deletedAt(t.getDeleted_at())
                                    .lastSync(taskHandler.getLastSync())
                                    .folderId(t.getFolder_id())
                                    .folderName(t.getFolder_name())
                                    .build();
                                taskHandler.userTasksList.set(i, updatedTask);
                            }
                        }
                    }
                }
            }
        } catch (SQLException e) {
            System.err.println("Error updating tasks from JSON: " + e.getMessage());
        } catch (IOException e) {
            System.err.println("Error reading JSON content: " + e.getMessage());
        }
    }


    
    /**
     * Retrieves tasks for a specific user from the cloud database that have been modified
     * since the provided last synchronization timestamp.
     * <p>
     * This method executes a database function {@code todo.retrieve_tasks_modified_since_in_jsonb}
     * which returns the task data in JSONB format. The JSONB result is then parsed to reconstruct
     * a list of {@link Task} objects.
     * </p>
     * <p>
     * If {@code lastSync} is null, it implies that all tasks for the user should be retrieved.
     * </p>
     *
     * @param userUUID
     * @param lastSync The timestamp of the last synchronization. Only tasks modified
     *                 at or after this time will be retrieved. Can be null to fetch
     *                 all user tasks.
     * @return A List of {@link Task} objects retrieved from the cloud database.
     *         Returns an empty list if no tasks are found or if an error occurs during
     *         retrieval or processing.
     */
    private List<Task> retrieveTasksFromCloud(UUID userUUID, OffsetDateTime lastSync) {
        String query = "SELECT * FROM todo.retrieve_tasks_modified_since_in_jsonb(?, ?)";
        //System.out.println("Retrieving tasks from cloud for user: " + userUUID + " after last sync: " + lastSync);
        try (Connection conn = NeonPool.getConnection();
             PreparedStatement pstmt = conn.prepareStatement(query)) {
            pstmt.setObject(1, userUUID);
            pstmt.setObject(2, lastSync != null ? lastSync : null);

            List<Task> tasks = new ArrayList<>();
            try (ResultSet rs = pstmt.executeQuery()) {
                if (rs.next()) {
                    String jsonbResult = rs.getString(2);
                    //System.out.println("JSONB Result: " + jsonbResult);
                    Map<String, Object> resultMap = JSONUtils.fromJsonString(jsonbResult);
                    @SuppressWarnings("unchecked")
                    List<String> columns = (List<String>) resultMap.get("columns");
                    @SuppressWarnings("unchecked")                    List<List<Object>> data = (List<List<Object>>) resultMap.get("data");
                    for (List<Object> row : data) {
                        // Use Builder pattern for immutable Task construction
                        Task.Builder taskBuilder = Task.builder();
                        
                        for (int i = 0; i < columns.size(); i++) {
                            String columnName = columns.get(i);
                            Object value = row.get(i);
                            if (value == null) continue;
                            
                            switch (columnName) {
                                case "folder_id" -> taskBuilder.folderId((String) value);
                                case "folder_name" -> taskBuilder.folderName((String) value);
                                case "task_id" -> taskBuilder = new Task.Builder((String) value); // Initialize with ID
                                case "task_title" -> taskBuilder.taskTitle((String) value);
                                case "description" -> taskBuilder.description((String) value);
                                case "sync_status" -> taskBuilder.sync_status((String) value);
                                case "status" -> taskBuilder.status(TaskStatus.valueOf((String) value));
                                case "due_date" -> taskBuilder.dueDate(java.time.OffsetDateTime.parse((String) value).toLocalDateTime());
                                case "created_at" -> taskBuilder.createdAt(java.time.OffsetDateTime.parse((String) value).toLocalDateTime());
                                case "updated_at" -> taskBuilder.updatedAt(java.time.OffsetDateTime.parse((String) value).toLocalDateTime());
                                case "last_sync" -> taskBuilder.lastSync(java.time.OffsetDateTime.parse((String) value).toLocalDateTime());
                                case "deleted_at" -> taskBuilder.deletedAt(java.time.OffsetDateTime.parse((String) value).toLocalDateTime());
                            }
                        }
                        
                        // Build the immutable task
                        try {
                            Task task = taskBuilder.build();
                            tasks.add(task);
                        } catch (IllegalArgumentException e) {
                            System.err.println("Skipping invalid task: " + e.getMessage());
                            // Skip tasks that don't meet validation requirements
                        }
                    }
                }
            }
            return tasks;
        } catch (SQLException e) {
            System.err.println("Error retrieving tasks from cloud: " + e.getMessage());
            return new ArrayList<>();
        } catch (IOException e) {
            System.err.println("Retrieve error reading JSON content: " + e.getMessage());
            return new ArrayList<>();
        }
>>>>>>> 377f4675
    }

    /**
     * <h4>Retrieves a list of folders accessible to the user from the cloud database.</h4>
     * <p>This method executes a database function {@code todo.get_accessible_folders}
     * which returns the folder data. The result is then parsed to reconstruct
     * a list of {@link Folder} objects.</p>
     *
     * @param userUUID The UUID of the user for whom to retrieve accessible folders.
     * @return A List of {@link Folder} objects representing the user's accessible folders.
     */
    private List<Folder> getAccessibleFolders(UUID userUUID) {
        String query = "SELECT * FROM todo.get_accessible_folders(?)";
        try (Connection conn = NeonPool.getConnection();
             PreparedStatement pstmt = conn.prepareStatement(query)) {
            List<Folder> folders = new ArrayList<>();
            pstmt.setObject(1, userUUID);
            try (ResultSet rs = pstmt.executeQuery()) {
                while (rs.next()) {
                    Folder folder = new Folder.Builder(rs.getObject("folder_id", UUID.class).toString())
                            .folderName(rs.getString("folder_name"))
                            .build();
                    folders.add(folder);
                }
                return folders;
            }
        } catch (SQLException e) {
            System.err.println("Error retrieving folders: " + e.getMessage());
            return new ArrayList<>();
        }
    }

    public void setUserUUID(String userUUID) {
        this.userUUID = UUID.fromString(userUUID);
    }
    
    public String getUserUUID() {
        return userUUID != null ? userUUID.toString() : null;
    }

    /**
     * Public wrapper to retrieve the current user's accessible folders.
     * @return List of accessible Folder objects
     */
    public List<Folder> fetchAccessibleFolders() {
        if (userUUID == null) {
            System.err.println("User UUID is not set. Cannot fetch folders.");
            return new ArrayList<>();
        }
        return getAccessibleFolders(userUUID);
    }
}<|MERGE_RESOLUTION|>--- conflicted
+++ resolved
@@ -1,13 +1,9 @@
 package DBH;
 
-<<<<<<< HEAD
-=======
 import COMMON.JSONUtils;
 import model.TaskHandler;
 import model.Task;
 import model.TaskStatus;
->>>>>>> 377f4675
-import model.Folder;
 
 import java.sql.Connection;
 import java.sql.PreparedStatement;
@@ -25,220 +21,12 @@
     private UUID userUUID = null;
     
     /**
-<<<<<<< HEAD
      * Constructor for DBHandler.
      * Note: Task sync functionality has been moved to SyncService.
      */
     public DBHandler() {
         // Constructor simplified - task sync moved to SyncService
-=======
-     * Constructor that initializes the DBHandler with a TaskHandler
-     * to access the task list.
-     *
-     * @param taskHandler The TaskHandler instance to be used for task management
-     */
-    public DBHandler(TaskHandler taskHandler) {
-        this.taskHandler = taskHandler;
-    }
 
-    /**
-     * Inserts tasks into the database from a JSON string and updates the user's task list.
-     *
-     * This method executes a database function that validates and inserts a list of tasks created by the
-     * user with the new status, and returns a JSON String with success and failed key-value pairs. For each
-     * successful task, updates the local task list with the new task IDs, sets the sync status to "cloud", and 
-     * updates the last sync timestamp.
-     *
-     * @param userUUID   The UUID of the user logged in.
-     * @param jsonContent A JSON string containing data of new tasks to insert in the database.
-     */
-    private void insertTasksFromJSON(UUID userUUID, String jsonContent) {
-        String query = "SELECT * FROM todo.insert_tasks_from_jsonb(?, ?::jsonb)";
-        try (Connection conn = NeonPool.getConnection();
-             PreparedStatement pstmt = conn.prepareStatement(query)) {
-            pstmt.setObject(1, userUUID);
-            pstmt.setString(2, jsonContent);
-
-            try (ResultSet rs = pstmt.executeQuery()) {
-                if ( rs.next() ) {
-                    Map<String, Object> resultMap = JSONUtils.fromJsonString(rs.getString(2));
-                    @SuppressWarnings("unchecked")
-                    List<Map<String, Object>> successList = (List<Map<String, Object>>) resultMap.get("success");
-                    for (Map<String, Object> successItem : successList) {
-                        String oldUUID = (String) successItem.get("old");
-                        String newUUID = (String) successItem.get("new");                        // Find and replace the task with updated values
-                        for (int i = 0; i < taskHandler.userTasksList.size(); i++) {
-                            Task task = taskHandler.userTasksList.get(i);
-                            if (task.getTask_id().equals(oldUUID)) {
-                                Task updatedTask = new Task.Builder(newUUID)
-                                    .taskTitle(task.getTitle())
-                                    .description(task.getDescription())
-                                    .status(task.getStatus())
-                                    .sync_status("cloud")
-                                    .dueDate(task.getDue_date())
-                                    .createdAt(task.getCreated_at())
-                                    .updatedAt(taskHandler.getLastSync())
-                                    .deletedAt(task.getDeleted_at())
-                                    .lastSync(taskHandler.getLastSync())
-                                    .folderId(task.getFolder_id())
-                                    .folderName(task.getFolder_name())
-                                    .build();
-                                taskHandler.userTasksList.set(i, updatedTask);
-                                break;
-                            }
-                        }
-                    }
-                }
-            }
-        } catch (SQLException e) {
-            System.err.println("Error inserting tasks from JSON: " + e.getMessage());
-        } catch (IOException e) {
-            System.err.println("Insert Error reading JSON content: " + e.getMessage());
-        }
-    }
-
-    /**
-     * Updates tasks in the database from a JSON string and updates the user's task list.
-     * <p>
-     * This method executes a database function that validates and updates a list of tasks with the updated status,
-     * and returns a JSON String with success and failed key-value pairs. For each successful task, updates the local
-     * task list setting the sync status from "local" to "cloud", delete the "updated" copy of the task 
-     * and sets the last sync timestamp.
-     * </p>
-     * @param userUUID
-     * @param jsonContent
-     */
-    private void updateTasksFromJSON(UUID userUUID, String jsonContent) {
-        String query = "SELECT * FROM todo.update_tasks_from_jsonb(?, ?::jsonb)";   
-        // System.out.println("Updating tasks from JSON for user: " + userUUID);
-        System.out.println("JSON Content: " + jsonContent);
-        try (Connection conn = NeonPool.getConnection();
-             PreparedStatement pstmt = conn.prepareStatement(query)) {
-            pstmt.setObject(1, userUUID);
-            pstmt.setString(2, jsonContent);
-
-            try (ResultSet rs = pstmt.executeQuery()) {
-                if ( rs.next() ){
-                    Map<String, Object> resultMap = JSONUtils.fromJsonString(rs.getString(2));
-                    @SuppressWarnings("unchecked")
-                    List<Map<String, Object>> successList = (List<Map<String, Object>>) resultMap.get("success");
-                    for (Map<String, Object> successItem : successList) {
-                        String taskId = (String) successItem.get("task_id");
-                        taskHandler.clearShadowUpdate(taskId);
-                        taskHandler.userTasksList.removeIf(t -> "to_update".equals(t.getSync_status()) && t.getTask_id().equals(taskId));                        // Find and replace tasks with updated sync status
-                        for (int i = 0; i < taskHandler.userTasksList.size(); i++) {
-                            Task t = taskHandler.userTasksList.get(i);
-                            if (t.getTask_id().equals(taskId) && "local".equals(t.getSync_status())) {
-                                Task updatedTask = new Task.Builder(t.getTask_id())
-                                    .taskTitle(t.getTitle())
-                                    .description(t.getDescription())
-                                    .status(t.getStatus())
-                                    .sync_status("cloud")
-                                    .dueDate(t.getDue_date())
-                                    .createdAt(t.getCreated_at())
-                                    .updatedAt(taskHandler.getLastSync())
-                                    .deletedAt(t.getDeleted_at())
-                                    .lastSync(taskHandler.getLastSync())
-                                    .folderId(t.getFolder_id())
-                                    .folderName(t.getFolder_name())
-                                    .build();
-                                taskHandler.userTasksList.set(i, updatedTask);
-                            }
-                        }
-                    }
-                }
-            }
-        } catch (SQLException e) {
-            System.err.println("Error updating tasks from JSON: " + e.getMessage());
-        } catch (IOException e) {
-            System.err.println("Error reading JSON content: " + e.getMessage());
-        }
-    }
-
-
-    
-    /**
-     * Retrieves tasks for a specific user from the cloud database that have been modified
-     * since the provided last synchronization timestamp.
-     * <p>
-     * This method executes a database function {@code todo.retrieve_tasks_modified_since_in_jsonb}
-     * which returns the task data in JSONB format. The JSONB result is then parsed to reconstruct
-     * a list of {@link Task} objects.
-     * </p>
-     * <p>
-     * If {@code lastSync} is null, it implies that all tasks for the user should be retrieved.
-     * </p>
-     *
-     * @param userUUID
-     * @param lastSync The timestamp of the last synchronization. Only tasks modified
-     *                 at or after this time will be retrieved. Can be null to fetch
-     *                 all user tasks.
-     * @return A List of {@link Task} objects retrieved from the cloud database.
-     *         Returns an empty list if no tasks are found or if an error occurs during
-     *         retrieval or processing.
-     */
-    private List<Task> retrieveTasksFromCloud(UUID userUUID, OffsetDateTime lastSync) {
-        String query = "SELECT * FROM todo.retrieve_tasks_modified_since_in_jsonb(?, ?)";
-        //System.out.println("Retrieving tasks from cloud for user: " + userUUID + " after last sync: " + lastSync);
-        try (Connection conn = NeonPool.getConnection();
-             PreparedStatement pstmt = conn.prepareStatement(query)) {
-            pstmt.setObject(1, userUUID);
-            pstmt.setObject(2, lastSync != null ? lastSync : null);
-
-            List<Task> tasks = new ArrayList<>();
-            try (ResultSet rs = pstmt.executeQuery()) {
-                if (rs.next()) {
-                    String jsonbResult = rs.getString(2);
-                    //System.out.println("JSONB Result: " + jsonbResult);
-                    Map<String, Object> resultMap = JSONUtils.fromJsonString(jsonbResult);
-                    @SuppressWarnings("unchecked")
-                    List<String> columns = (List<String>) resultMap.get("columns");
-                    @SuppressWarnings("unchecked")                    List<List<Object>> data = (List<List<Object>>) resultMap.get("data");
-                    for (List<Object> row : data) {
-                        // Use Builder pattern for immutable Task construction
-                        Task.Builder taskBuilder = Task.builder();
-                        
-                        for (int i = 0; i < columns.size(); i++) {
-                            String columnName = columns.get(i);
-                            Object value = row.get(i);
-                            if (value == null) continue;
-                            
-                            switch (columnName) {
-                                case "folder_id" -> taskBuilder.folderId((String) value);
-                                case "folder_name" -> taskBuilder.folderName((String) value);
-                                case "task_id" -> taskBuilder = new Task.Builder((String) value); // Initialize with ID
-                                case "task_title" -> taskBuilder.taskTitle((String) value);
-                                case "description" -> taskBuilder.description((String) value);
-                                case "sync_status" -> taskBuilder.sync_status((String) value);
-                                case "status" -> taskBuilder.status(TaskStatus.valueOf((String) value));
-                                case "due_date" -> taskBuilder.dueDate(java.time.OffsetDateTime.parse((String) value).toLocalDateTime());
-                                case "created_at" -> taskBuilder.createdAt(java.time.OffsetDateTime.parse((String) value).toLocalDateTime());
-                                case "updated_at" -> taskBuilder.updatedAt(java.time.OffsetDateTime.parse((String) value).toLocalDateTime());
-                                case "last_sync" -> taskBuilder.lastSync(java.time.OffsetDateTime.parse((String) value).toLocalDateTime());
-                                case "deleted_at" -> taskBuilder.deletedAt(java.time.OffsetDateTime.parse((String) value).toLocalDateTime());
-                            }
-                        }
-                        
-                        // Build the immutable task
-                        try {
-                            Task task = taskBuilder.build();
-                            tasks.add(task);
-                        } catch (IllegalArgumentException e) {
-                            System.err.println("Skipping invalid task: " + e.getMessage());
-                            // Skip tasks that don't meet validation requirements
-                        }
-                    }
-                }
-            }
-            return tasks;
-        } catch (SQLException e) {
-            System.err.println("Error retrieving tasks from cloud: " + e.getMessage());
-            return new ArrayList<>();
-        } catch (IOException e) {
-            System.err.println("Retrieve error reading JSON content: " + e.getMessage());
-            return new ArrayList<>();
-        }
->>>>>>> 377f4675
     }
 
     /**
