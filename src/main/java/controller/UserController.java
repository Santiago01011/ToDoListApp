--- conflicted
+++ resolved
@@ -82,30 +82,19 @@
             System.err.println(e.getMessage());
             return false;
         }
-<<<<<<< HEAD
     }
 
     public void launchDashboard(LoginFrame loginFrame) {
         TaskHandler taskHandler = new TaskHandler();
         DBHandler dbHandler = new DBHandler();
-=======
-    }    public void launchDashboard(LoginFrame loginFrame) {
-        TaskHandlerV2 taskHandlerV2 = new TaskHandlerV2(userUUID, true); // Enable command queue by default
-        TaskHandler taskHandler = taskHandlerV2.getLegacyHandler(); // Get legacy handler for backward compatibility
-        DBHandler dbHandler = new DBHandler(taskHandler);
->>>>>>> 377f4675
         dbHandler.setUserUUID(userUUID);
         
         TaskDashboardFrame dashboard = new TaskDashboardFrame("TaskFlow");
-<<<<<<< HEAD
         TaskController controller = new TaskController(taskHandler, dashboard, dbHandler);
         // Set user UUID for sync service
         controller.setUserUUID(userUUID);
         
-=======
-        // Pass TaskHandlerV2 to TaskController for command-driven operations
-        TaskController controller = new TaskController(taskHandlerV2, dashboard, dbHandler);
->>>>>>> 377f4675
+
         dashboard.setController(controller);
         dashboard.initialize();
         dashboard.setVisible(true);
